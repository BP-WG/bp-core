--- conflicted
+++ resolved
@@ -26,20 +26,15 @@
 
 use crate::bp::chain::AssetId;
 use crate::bp::Slice32;
-<<<<<<< HEAD
 use crate::lnp::application::{channel, extension};
-use crate::strict_encoding::{self, strict_decode, strict_encode};
-
-=======
-use crate::lnp::application::extension;
 use crate::lnp::presentation::encoding::{
     strategies, Strategy as LNPEncodingStrategy,
 };
 use crate::paradigms::strict_encoding::{
-    self, strict_deserialize, strict_serialize, Error as StrictError,
+    self, strict_deserialize, strict_serialize, 
     StrictDecode, StrictEncode,
 };
->>>>>>> c9fb9585
+
 /// Shorthand for representing asset - amount pairs
 pub type AssetsBalance = BTreeMap<AssetId, u64>;
 
@@ -104,7 +99,6 @@
 
 impl extension::Nomenclature for ExtensionId {}
 
-<<<<<<< HEAD
 #[derive(
     Clone,
     Copy,
@@ -149,9 +143,6 @@
 
 impl channel::TxRole for TxType {}
 
-#[cfg_attr(feature = "serde", serde_as(as = "DisplayFromStr"))]
-=======
->>>>>>> c9fb9585
 #[cfg_attr(
     feature = "serde",
     derive(Serialize, Deserialize),
@@ -418,7 +409,7 @@
     fn strict_encode<E: io::Write>(
         &self,
         mut e: E,
-    ) -> Result<usize, StrictError> {
+    ) -> Result<usize, strict_encoding::Error> {
         let mut len = 0;
 
         // representing block height as 3 bytes
@@ -449,7 +440,7 @@
 }
 
 impl StrictDecode for ShortChannelId {
-    fn strict_decode<D: io::Read>(mut d: D) -> Result<Self, StrictError> {
+    fn strict_decode<D: io::Read>(mut d: D) -> Result<Self, strict_encoding::Error> {
         // read the block height
         let mut block_height_bytes = [0u8; 3];
         d.read_exact(&mut block_height_bytes[..])?;
